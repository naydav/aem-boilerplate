/*
 * Copyright 2020 Adobe. All rights reserved.
 * This file is licensed to you under the Apache License, Version 2.0 (the "License");
 * you may not use this file except in compliance with the License. You may obtain a copy
 * of the License at http://www.apache.org/licenses/LICENSE-2.0
 *
 * Unless required by applicable law or agreed to in writing, software distributed under
 * the License is distributed on an "AS IS" BASIS, WITHOUT WARRANTIES OR REPRESENTATIONS
 * OF ANY KIND, either express or implied. See the License for the specific language
 * governing permissions and limitations under the License.
 */

 :root {
  /* colors */
  --link-color: #035fe6;
  --link-hover-color: #136ff6;
  --background-color: #fff;
  --overlay-background-color: #eee;
  --highlight-background-color: #ccc;
  --text-color: #000;

  /* fonts */
  --body-font-family: 'helvetica neue', helvetica, ubuntu, roboto, noto, sans-serif;
  --heading-font-family: var(--body-font-family);
  --fixed-font-family: 'Roboto Mono', menlo, consolas, 'Liberation Mono', monospace;

  /* body sizes */
  --body-font-size-m: 22px;
  --body-font-size-s: 18px;
  --body-font-size-xs: 16px;

  /* heading sizes */
  --heading-font-size-xxl: 48px;
  --heading-font-size-xl: 40px;
  --heading-font-size-l: 32px;
  --heading-font-size-m: 24px;
  --heading-font-size-s: 20px;
  --heading-font-size-xs: 18px;

  /* nav height */
  --nav-height: 64px;

}

@media (min-width: 900px) {
  :root {
    --heading-font-size-xxl: 60px;
    --heading-font-size-xl: 48px;
    --heading-font-size-l: 36px;
    --heading-font-size-m: 30px;
    --heading-font-size-s: 24px;
    --heading-font-size-xs: 22px;  
  }
}

body {
  font-size: var(--body-font-size-m);
  margin: 0;
  font-family: var(--body-font-family);
  line-height: 1.6;
  color: var(--text-color);
  background-color: var(--background-color);
}

header {
  height: var(--nav-height);
}

h1, h2, h3,
h4, h5, h6 {
  font-family: var(--heading-font-family);
  font-weight: 600;
  line-height: 1.25;
  margin-top: 1em;
  margin-bottom: .5em;
  scroll-margin: calc(var(--nav-height) + 1em);
}

h1 { font-size: var(--heading-font-size-xxl) }
h2 { font-size: var(--heading-font-size-xl) }
h3 { font-size: var(--heading-font-size-l) }
h4 { font-size: var(--heading-font-size-m) }
h5 { font-size: var(--heading-font-size-s) }
h6 { font-size: var(--heading-font-size-xs) }

p, dl, ol, ul, pre, blockquote {
  margin-top: 1em;
  margin-bottom: 1em;
}

hr {
  margin-top: 1.5em;
  margin-bottom: 1.5em;
  border: 0;
  border-bottom: 1px solid var(--overlay-background-color);
}

code, pre, samp {
  font-family: var(--fixed-font-family);
  font-size: var(--body-font-size-s);
}

code, samp {
  padding: .125em;
}

pre {
  overflow: scroll;
}

main pre {
  background-color: var(--overlay-background-color);
  padding: 1em;
  border-radius: .25em;
  overflow-x: auto;
  white-space: pre;
}

a:any-link {
  color: var(--link-color);
  text-decoration: none;
}

a:hover {
  text-decoration: underline;
  color: var(--link-hover-color);
}

/* buttons */
a.button:any-link, button {
  font-family: var(--body-font-family);
  display: inline-block;
  box-sizing: border-box;
  text-decoration: none;
  border: 2px solid transparent;
  padding: 5px 30px;
  text-align: center;
  font-style: normal; 
  font-weight: 600;
  cursor: pointer;
  color: var(--background-color);
  background-color: var(--link-color);
  margin: 16px 0;
  white-space: nowrap;
  overflow: hidden;
  text-overflow: ellipsis;
  border-radius: 30px;
}

a.button:hover, a.button:focus, button:hover, button:focus  {
  background-color: var(--link-hover-color);
  cursor: pointer;
}

button:disabled, button:disabled:hover {
  background-color: var(--overlay-background-color);
  cursor: unset;
}

a.button.secondary, button.secondary {
  background-color: unset;
  border: 2px solid currentcolor;
  color: var(--text-color)
} 

main input {
  font-size: 1.25rem;
  width: 100%;
  max-width: 50rem;
  display: block;
  margin-bottom: 1rem;
  padding: 0.75rem 0.6rem;    
  border-radius: 0.25rem;
  box-sizing: border-box;
  border: 1px solid var(--text-color);
  color: var(--text-color);
  background-color: var(--background-color);
}

main input:hover {
  border: 1px solid var(--text-color);
}

main blockquote {
  font-style: italic;
  margin: 3rem;
  text-indent: -1rem;
  hanging-punctuation: first;
}

main blockquote p::before {
  content: "“";
  line-height: 0;
}

main blockquote p::after {
  content: "”";
  line-height: 0;
}

main img {
  max-width: 100%;
  width: auto;
  height: auto;
}

.icon {
  display: inline-block;
  height: 24px;
  width: 24px;
}

.icon svg {
  height: 100%;
  width: 100%;
}

main .section {
  padding: 64px 16px;
}

@media (min-width: 600px) {
  main .section {
    padding: 64px 32px;
  }  
}

@media (min-width: 900px) {
  .section > div {
    max-width: 1200px;
    margin: auto;
  }
}

<<<<<<< HEAD
=======
/* progressive section appearance */
main .section[data-section-status='loading'],
main .section[data-section-status='initialized'] {
  display: none;
}

/* section metadata */
>>>>>>> 697ecf6b
main .section.highlight {
  background-color: var(--highlight-background-color);
}<|MERGE_RESOLUTION|>--- conflicted
+++ resolved
@@ -232,8 +232,6 @@
   }
 }
 
-<<<<<<< HEAD
-=======
 /* progressive section appearance */
 main .section[data-section-status='loading'],
 main .section[data-section-status='initialized'] {
@@ -241,7 +239,6 @@
 }
 
 /* section metadata */
->>>>>>> 697ecf6b
 main .section.highlight {
   background-color: var(--highlight-background-color);
 }