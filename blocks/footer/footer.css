--- conflicted
+++ resolved
@@ -1,11 +1,7 @@
 footer {
   padding: 2rem;
-<<<<<<< HEAD
-  font-size: var(--body-font-size-s);
-=======
   background-color: var(--light-color);
   font-size: var(--body-font-size-xs);
->>>>>>> 516d856f
 }
 
 footer .footer {
